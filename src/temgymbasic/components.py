import abc
from typing import (
    Generator, Tuple, Optional, Type,
    TYPE_CHECKING
)

import numpy as np
from numpy.typing import NDArray


from . import (
    UsageError,
    InvalidModelError,
    PositiveFloat,
    NonNegativeFloat,
    Radians,
    Degrees,
)
from .rays import Rays
from .utils import (
    P2R, R2P,
    circular_beam,
    point_beam,
)

from .utils import (
    calculate_wavelength
)

from scipy.constants import c, e, m_e

# Defining epsilon constant from page 18 of principles of electron optics 2017, Volume 1.
EPSILON = abs(e)/(2*m_e*c**2)

if TYPE_CHECKING:
    from .gui import ComponentGUIWrapper


class Component(abc.ABC):
    def __init__(self, z: float, name: Optional[str] = None):
        if name is None:
            name = type(self).__name__
        self._name = name
        self._z = z

    def _validate_component(self):
        pass

    @property
    def z(self) -> float:
        return self._z

    @z.setter
    def z(self, new_z: float):
        raise UsageError("Do not set z on a component directly, use Model methods")

    def _set_z(self, new_z: float):
        self._z = new_z

    @property
    def entrance_z(self) -> float:
        return self.z

    @property
    def exit_z(self) -> float:
        return self.z

    @property
    def name(self) -> str:
        return self._name

    def __repr__(self):
        return f'{self.__class__.__name__}: {self._name} @ z = {self.z}'

    def step(
        self, rays: Rays
    ) -> Generator[Rays, None, None]:
        raise NotImplementedError

    @staticmethod
    def gui_wrapper() -> Optional[Type['ComponentGUIWrapper']]:
        return None


class Lens(Component):
    def __init__(self, z: float, f: float, name: Optional[str] = None):
        super().__init__(name=name, z=z)
        self._f = f

    @property
    def f(self) -> float:
        return self._f

    @f.setter
    def f(self, f: float):
        self._f = f

    @property
    def ffp(self) -> float:
        return self.z - abs(self.f)

    @staticmethod
    def lens_matrix(f):
        '''
        Lens ray transfer matrix

        Parameters
        ----------
        f : float
            Focal length of lens

        Returns
        -------
        ndarray
            Output Ray Transfer Matrix
        '''
        return np.array(
            [[1,      0, 0,      0, 0],
             [-1 / f, 1, 0,      0, 0],
             [0,      0, 1,      0, 0],
             [0,      0, -1 / f, 1, 0],
             [0,      0, 0,      0, 1]]
        )

    def step(
        self, rays: Rays
    ) -> Generator[Rays, None, None]:
        # Just straightforward matrix multiplication
        yield rays.new_with(
            data=np.matmul(self.lens_matrix(self.f), rays.data),
            location=self,
        )

    @staticmethod
    def gui_wrapper():
        from .gui import LensGUI
        return LensGUI


class Sample(Component):
    def __init__(self, z: float, name: Optional[str] = None):
        super().__init__(name=name, z=z)

    def step(
        self, rays: Rays
    ) -> Generator[Rays, None, None]:
        rays.location = self
        yield rays

    @staticmethod
    def gui_wrapper():
        from .gui import SampleGUI
        return SampleGUI


class PotentialSample(Sample):
    def __init__(
        self,
        z: float,
        potential,
        Ex,
        Ey,
        name: Optional[str] = None,
    ):
        super().__init__(name=name, z=z)

        # We're renaming here some terms to be closer to the math in Hawkes
        # Not sure if this is recommended or breaks any convetions
        self.phi = potential
        self.dphi_dx = Ex
        self.dphi_dy = Ey

    def step(
        self, rays: Rays
    ) -> Generator[Rays, None, None]:

        # See Chapter 2 & 3 of principles of electron optics 2017 Vol 1 for more info
        rho = np.sqrt(1 + rays.dx ** 2 + rays.dy ** 2)  # Equation 3.16
        phi_0_plus_phi = (rays.phi_0 + self.phi((rays.x, rays.y)))  # Part of Equation 2.18

<<<<<<< HEAD
        phi_hat = (phi_0_plus_phi) * (1 + EPSILON * (phi_0_plus_phi))  # Equation 2.18

        # Between Equation 2.22 & 2.23
        dphi_hat_dx = (1 + 2 * EPSILON * (phi_0_plus_phi)) * self.dphi_dx((rays.x, rays.y))
        dphi_hat_dy = (1 + 2 * EPSILON * (phi_0_plus_phi)) * self.dphi_dy((rays.x, rays.y))
=======
        phi_hat = (phi_0_plus_phi) * (1 + EPSILON * phi_0_plus_phi)  # Equation 2.18

        # Between Equation 2.22 & 2.23
        dphi_hat_dx = (1+2*EPSILON*(phi_0_plus_phi))*self.dphi_dx((rays.x, rays.y))
        dphi_hat_dy = (1+2*EPSILON*(phi_0_plus_phi))*self.dphi_dy((rays.x, rays.y))
>>>>>>> b9bbcb2f

        # Perform deflection to ray in slope coordinates
        rays.dx += ((rho ** 2) / (2 * phi_hat)) * dphi_hat_dx  # Equation 3.22
        rays.dy += ((rho ** 2) / (2 * phi_hat)) * dphi_hat_dy  # Equation 3.22

        # Note here we are ignoring the Ez component (dphi/dz) of 3.22,
        # since we have modelled the potential of the atom in a plane
        # only, we won't have an Ez component (At least I don't think this is the case?
        # I could be completely wrong here though - it might actually have an effect.
        # But I'm not sure I can get an Ez from an infinitely thin slice.

        # Equation 5.16 & 5.17 & 3.16, where ds of 5.16 is replaced by ds/dz * dz,
        # where ds/dz = rho (See 3.16 and a little below it)
<<<<<<< HEAD
        rays.path_length += rho*(np.sqrt(phi_hat / rays.phi_0))
=======
        rays.path_length += rho * np.sqrt(phi_hat / rays.phi_0)
>>>>>>> b9bbcb2f

        # Currently the modifications are all inplace so we only need
        # to change the location, this should be made clearer
        yield rays.new_with(
            location=self,
        )

    @staticmethod
    def gui_wrapper():
        from .gui import SampleGUI
        return SampleGUI


class STEMSample(Sample):
    def __init__(
        self,
        z: float,
        overfocus: NonNegativeFloat = 0.,
        semiconv_angle: PositiveFloat = 0.01,
        scan_shape: Tuple[int, int] = (8, 8),
        scan_step_yx: Tuple[float, float] = (0.01, 0.01),
        scan_rotation: Degrees = 0.,
        name: Optional[str] = None,
    ):
        super().__init__(name=name, z=z)
        self.overfocus = overfocus
        self.semiconv_angle = semiconv_angle
        self.scan_shape = scan_shape
        self.scan_step_yx = scan_step_yx
        self.scan_rotation = scan_rotation  # converts to radians in setter

    @property
    def scan_rotation(self) -> Degrees:
        return np.rad2deg(self.scan_rotation_rad)

    @scan_rotation.setter
    def scan_rotation(self, val: Degrees):
        self.scan_rotation_rad: Radians = np.deg2rad(val)

    @property
    def scan_rotation_rad(self) -> Radians:
        return self._scan_rotation

    @scan_rotation_rad.setter
    def scan_rotation_rad(self, val: Radians):
        self._scan_rotation = val

    def scan_position(self, yx: Tuple[int, int]) -> Tuple[float, float]:
        y, x = yx
        # Get the scan position in physical units
        scan_step_y, scan_step_x = self.scan_step_yx
        sy, sx = self.scan_shape
        scan_position_x = (x - sx / 2.) * scan_step_x
        scan_position_y = (y - sy / 2.) * scan_step_y
        if self.scan_rotation_rad != 0.:
            pos_r, pos_a = R2P(scan_position_x + scan_position_y * 1j)
            pos_c = P2R(pos_r, pos_a + self.scan_rotation_rad)
            scan_position_y, scan_position_x = pos_c.imag, pos_c.real
        return (scan_position_y, scan_position_x)

    def on_grid(self, rays: Rays, as_int: bool = True) -> NDArray:
        return rays.on_grid(
            shape=self.scan_shape,
            # This needs to be refactored...
            pixel_size=self.scan_step_yx[0],
            rotation=self.scan_rotation,
            as_int=as_int,
        )

    @staticmethod
    def gui_wrapper():
        from .gui import STEMSampleGUI
        return STEMSampleGUI


class Source(Component):
    def __init__(
        self, z: float,
        tilt_yx: Tuple[float, float] = (0., 0.),
        voltage: Optional[float] = None,
        name: Optional[str] = None,
    ):
        super().__init__(z=z, name=name)
        self.tilt_yx = tilt_yx
        self.phi_0 = voltage

    @property
    def voltage(self):
        return self.phi_0

    @abc.abstractmethod
    def get_rays(self, num_rays: int, random: bool = False) -> Rays:
        raise NotImplementedError

    def _make_rays(self, r: NDArray) -> Rays:
        # Add beam tilt (if any)
        if self.tilt_yx[1] != 0:
            r[1, :] += self.tilt_yx[1]
        if self.tilt_yx[0] != 0:
            r[3, :] += self.tilt_yx[0]

        wavelength = None
        if self.phi_0 is not None:
            wavelength = calculate_wavelength(self.phi_0)

        return Rays.new(
            data=r,
            location=self,
            wavelength=wavelength,
        )

    def step(
        self, rays: Rays
    ) -> Generator[Rays, None, None]:
        # Source has no effect after get_rays was called
        yield rays.new_with(
            location=self
        )


class ParallelBeam(Source):
    def __init__(
        self,
        z: float,
        radius: float,
        voltage: Optional[float] = None,
        tilt_yx: Tuple[float, float] = (0., 0.),
        name: Optional[str] = None,
    ):
        super().__init__(z=z, tilt_yx=tilt_yx, name=name, voltage=voltage)
        self.radius = radius

    def get_rays(self, num_rays: int, random: bool = False) -> Rays:
        r = circular_beam(num_rays, self.radius, random=random)
        return self._make_rays(r)

    @staticmethod
    def gui_wrapper():
        from .gui import ParallelBeamGUI
        return ParallelBeamGUI


class XAxialBeam(ParallelBeam):
    def get_rays(self, num_rays: int, random: bool = False) -> Rays:
        r = np.zeros((5, num_rays))
        r[0, :] = np.linspace(
            -self.radius, self.radius, num=num_rays, endpoint=True
        )
        return self._make_rays(r)


class RadialSpikesBeam(ParallelBeam):
    def get_rays(self, num_rays: int, random: bool = False) -> Rays:
        xvals = np.linspace(
            0., self.radius, num=num_rays // 4, endpoint=True
        )
        yvals = np.zeros_like(xvals)
        origin_c = xvals + yvals * 1j

        orad, oang = R2P(origin_c)
        radius1 = P2R(orad * 0.75, oang + np.pi * 0.4)
        radius2 = P2R(orad * 0.5, oang + np.pi * 0.8)
        radius3 = P2R(orad * 0.25, oang + np.pi * 1.2)
        r_c = np.concatenate((origin_c, radius1, radius2, radius3))

        r = np.zeros((5, r_c.size))
        r[0, :] = r_c.real
        r[2, :] = r_c.imag
        return self._make_rays(r)


class PointBeam(Source):
    def __init__(
        self,
        z: float,
        voltage: Optional[float] = None,
        semi_angle: Optional[float] = 0.,
        tilt_yx: Tuple[float, float] = (0., 0.),
        name: Optional[str] = None,
    ):
        super().__init__(name=name, z=z, voltage=voltage)
        self.semi_angle = semi_angle
        self.tilt_yx = tilt_yx

    def get_rays(self, num_rays: int, random: bool = False) -> Rays:
        r = point_beam(num_rays, self.semi_angle, random=random)
        return self._make_rays(r)

    @staticmethod
    def gui_wrapper():
        from .gui import PointBeamGUI
        return PointBeamGUI


class XPointBeam(PointBeam):
    def get_rays(self, num_rays: int, random: bool = False) -> Rays:
        r = np.zeros((5, num_rays))
        r[1, :] = np.linspace(
            -self.semi_angle, self.semi_angle, num=num_rays, endpoint=True
            )
        return self._make_rays(r)

    @staticmethod
    def gui_wrapper():
        from .gui import PointBeamGUI
        return PointBeamGUI


class Detector(Component):
    def __init__(
        self,
        z: float,
        pixel_size: float,
        shape: Tuple[int, int],
        rotation: Degrees = 0.,
        flip_y: bool = False,
        center: Tuple[float, float] = (0., 0.),
        name: Optional[str] = None,
    ):
        """
        The intention of rotation is to rotate the detector
        realative to the common y/x coordinate system of the optics.
        A positive rotation would rotate the detector clockwise
        looking down a ray , and the image will appear
        to rotate anti-clockwise.

        In STEMModel the scan grid is aligned with the optics
        y/x coordinate system default, but can also
        be rotated using the "scan_rotation" parameter.

        The detector flip_y acts only at the image generation step,
        the scan grid itself can be flipped by setting negative
        scan step values
        """
        super().__init__(name=name, z=z)
        self.pixel_size = pixel_size
        self.shape = shape
        self.rotation = rotation  # converts to radians in setter
        self.flip_y = flip_y
        self.center = center

    @property
    def rotation(self) -> Degrees:
        return np.rad2deg(self.rotation_rad)

    @rotation.setter
    def rotation(self, val: Degrees):
        self.rotation_rad: Radians = np.deg2rad(val)

    @property
    def rotation_rad(self) -> Radians:
        return self._rotation

    @rotation_rad.setter
    def rotation_rad(self, val: Radians):
        self._rotation = val

    def set_center_px(self, center_px: Tuple[int, int]):
        """
        For the desired image center in pixels (after any flip / rotation)
        set the image center in the physical coordinates of the microscope

        The continuous coordinate can be set directly on detector.center
        """
        iy, ix = center_px
        sy, sx = self.shape
        cont_y = (iy - sy // 2) * self.pixel_size
        cont_x = (ix - sx // 2) * self.pixel_size
        if self.flip_y:
            cont_y = -1 * cont_y
        mag, angle = R2P(cont_x + 1j * cont_y)
        coord: complex = P2R(mag, angle + self.rotation_rad)
        self.center = coord.imag, coord.real

    def step(
        self, rays: Rays
    ) -> Generator[Rays, None, None]:
        # Detector has no effect on rays
        yield rays.new_with(
            location=self
        )

    def on_grid(self, rays: Rays, as_int: bool = True) -> NDArray:
        return rays.on_grid(
            shape=self.shape,
            pixel_size=self.pixel_size,
            flip_y=self.flip_y,
            rotation=self.rotation,
            as_int=as_int,
        )

<<<<<<< HEAD
    def get_image(self, rays: Rays, interference: bool = True) -> NDArray:
=======
    def get_image(
        self, rays: Rays, interference: bool = False, out: Optional[NDArray] = None
    ) -> NDArray:
>>>>>>> b9bbcb2f

        # Convert rays from detector positions to pixel positions
        pixel_coords_y, pixel_coords_x = self.on_grid(rays, as_int=True)
        sy, sx = self.shape
        mask = np.logical_and(
            np.logical_and(
                0 <= pixel_coords_y,
                pixel_coords_y < sy
            ),
            np.logical_and(
                0 <= pixel_coords_x,
                pixel_coords_x < sx
            )
        )

        if interference:
            # If we are doing interference, we add a complex number representing
            # the phase of the ray for now to each pixel.
            # Amplitude is 1.0 for now for each complex ray.
            wavefronts = 1.0 * np.exp(-1j * (2 * np.pi / rays.wavelength) * rays.path_length)
            valid_wavefronts = wavefronts[mask]
            image_dtype = valid_wavefronts.dtype
        else:
            # If we are not doing interference, we simply add 1 to each pixel that a ray hits
            valid_wavefronts = 1
            image_dtype = type(valid_wavefronts)

        if out is None:
            out = np.zeros(
                self.shape,
                dtype=image_dtype,
            )
        else:
            assert out.dtype == image_dtype
            assert out.shape == self.shape
        flat_icds = np.ravel_multi_index(
            [
                pixel_coords_y[mask],
                pixel_coords_x[mask],
            ],
            out.shape
        )
        # Increment at each pixel for each ray that hits
        np.add.at(
            out.ravel(),
            flat_icds,
            valid_wavefronts,
        )
        return out

    @staticmethod
    def gui_wrapper():
        from .gui import DetectorGUI
        return DetectorGUI


class AccumulatingDetector(Detector):
    def __init__(
        self,
        z: float,
        pixel_size: float,
        shape: Tuple[int, int],
        buffer_length: int,
        rotation: Degrees = 0.,
        flip_y: bool = False,
        center: Tuple[float, float] = (0., 0.),
        name: Optional[str] = None,
    ):
        super().__init__(
            z=z,
            pixel_size=pixel_size,
            shape=shape,
            rotation=rotation,
            flip_y=flip_y,
            center=center,
            name=name,
        )
        self.buffer = None
        self.buffer_length = buffer_length

    @property
    def buffer_frame_shape(self) -> Optional[Tuple[int, int]]:
        if self.buffer is None:
            return
        return self.buffer.shape[1:]

    def reset_buffer(self, rays: Rays):
        self.buffer = np.zeros(
            (self.buffer_length, *self.shape),
            dtype=int if rays.wavelength is None else np.complex128,
        )
        # the next index to write into
        self.buffer_idx = 0

    def get_image(self, rays: Rays) -> NDArray:
        if self.buffer_frame_shape != self.shape:
            self.reset_buffer(rays)
        else:
            self.buffer[self.buffer_idx] = 0.
        super().get_image(
            rays,
            interference=rays.wavelength is not None,
            out=self.buffer[self.buffer_idx],
        )
        self.buffer_idx = (self.buffer_idx + 1) % self.buffer_length
        return np.abs(self.buffer.sum(axis=0))


class Deflector(Component):
    '''Creates a single deflector component and handles calls to GUI creation, updates to GUI
        and stores the component matrix. See Double Deflector component for a more useful version
    '''
    def __init__(
        self,
        z: float,
        defx: float = 0.,
        defy: float = 0.,
        name: Optional[str] = None,
    ):
        '''

        Parameters
        ----------
        z : float
            Position of component in optic axis
        name : str, optional
            Name of this component which will be displayed by GUI, by default ''
        defx : float, optional
            deflection kick in slope units to the incoming ray x angle, by default 0.5
        defy : float, optional
            deflection kick in slope units to the incoming ray y angle, by default 0.5
        '''
        super().__init__(z=z, name=name)
        self.defx = defx
        self.defy = defy

    @staticmethod
    def deflector_matrix(def_x, def_y):
        '''Single deflector ray transfer matrix

        Parameters
        ----------
        def_x : float
            deflection in x in slope units
        def_y : _type_
            deflection in y in slope units

        Returns
        -------
        ndarray
            Output ray transfer matrix
        '''

        return np.array(
            [[1, 0, 0, 0,     0],
             [0, 1, 0, 0, def_x],
             [0, 0, 1, 0,     0],
             [0, 0, 0, 1, def_y],
             [0, 0, 0, 0,     1]],
        )

    def step(
        self, rays: Rays
    ) -> Generator[Rays, None, None]:
        yield rays.new_with(
            data=np.matmul(
                self.deflector_matrix(self.defx, self.defy),
                rays.data,
            ),
            location=self,
        )


class DoubleDeflector(Component):
    def __init__(
        self,
        first: Deflector,
        second: Deflector,
        name: Optional[str] = None,
    ):
        super().__init__(
            z=(first.z + second.z) / 2,
            name=name,
        )
        self._first = first
        self._second = second
        self._validate_component()

    @classmethod
    def from_params(
        cls,
        z: float,
        distance: float = 0.1,
        name: Optional[str] = None
    ):
        return cls(
            Deflector(
                z - distance / 2.
            ),
            Deflector(
                z + distance / 2.
            ),
            name=name,
        )

    def _validate_component(self):
        if self.first.z >= self.second.z:
            raise InvalidModelError("First deflector must be before second")

    @property
    def length(self) -> float:
        return self._second.z - self._first.z

    @property
    def first(self) -> Deflector:
        return self._first

    @property
    def second(self) -> Deflector:
        return self._second

    @property
    def z(self):
        self._z = (self.first.z + self.second.z) / 2
        return self._z

    def _set_z(self, new_z: float):
        dz = new_z - self.z
        self.first._set_z(self.first.z + dz)
        self.second._set_z(self.second.z + dz)

    @property
    def entrance_z(self) -> float:
        return self.first.z

    @property
    def exit_z(self) -> float:
        return self.second.z

    def step(
        self, rays: Rays
    ) -> Generator[Rays, None, None]:
        for rays in self.first.step(rays):
            yield rays.new_with(
                location=(self, self.first)
            )
        rays = rays.propagate_to(self.second.entrance_z)
        for rays in self.second.step(rays):
            rays.location = (self, self.second)
            yield rays.new_with(
                location=(self, self.second)
            )

    @staticmethod
    def _send_ray_through_pts_1d(
        in_zp: Tuple[float, float],
        z_out: float,
        pt1_zp: Tuple[float, float],
        pt2_zp: Tuple[float, float],
        in_slope: float = 0.
    ) -> Tuple[float, float]:
        """
        Choose first/second deflector values such that a ray arriving
        at (in_zp) with slope (in_slope), will leave at (z_out, ...) and
        pass through (pt1_zp) then (pt2_zp)
        """
        in_zp = np.asarray(in_zp)
        pt1_zp = np.asarray(pt1_zp)
        pt2_zp = np.asarray(pt2_zp)
        dp = pt1_zp - pt2_zp
        out_zp = np.asarray(
            (
                z_out,
                pt2_zp[1] + dp[1] * (z_out - pt2_zp[0]) / dp[0],
            )
        )
        dd = out_zp - in_zp
        first_def = dd[1] / dd[0]
        first_def += in_slope
        out_slope = dp[1] / dp[0]
        second_def = out_slope - first_def
        return first_def, second_def

    def send_ray_through_points(
        self,
        in_ray: Tuple[float, float],
        pt1: Tuple[float, float, float],
        pt2: Tuple[float, float, float],
        in_slope: Tuple[float, float] = (0., 0.)
    ):
        """
        in_ray is (y, x), z is implicitly the z of the first deflector
        pt1 and pt2 are (z, y, x) after the second deflector
        in_slope is (dy, dx) at the incident point
        """
        self.first.defy, self.second.defy = self._send_ray_through_pts_1d(
            (self.first.z, in_ray[0]),
            self.second.z,
            pt1[:2],
            pt2[:2],
            in_slope=in_slope[0],
        )
        self.first.defx, self.second.defx = self._send_ray_through_pts_1d(
            (self.first.z, in_ray[1]),
            self.second.z,
            (pt1[0], pt1[2]),
            (pt2[0], pt2[2]),
            in_slope=in_slope[1],
        )

    @staticmethod
    def gui_wrapper():
        from .gui import DoubleDeflectorGUI
        return DoubleDeflectorGUI


class Biprism(Component):
    def __init__(
        self,
        z: float,
        offset: float = 0.,
        rotation: Degrees = 0.,
        deflection: float = 0.,
        name: Optional[str] = None,
    ):
        '''

        Parameters
        ----------
        z : float
            Position of component in optic axis
        offset: float
            Offset distance of biprism line
        rotation: float
            Rotation of biprism in z-plane
        name : str, optional
            Name of this component which will be displayed by GUI, by default ''
        defx : float, optional
            deflection kick in slope units to the incoming ray x angle, by default 0.5
        '''
        super().__init__(z=z, name=name)
        self.deflection = deflection
        self.offset = offset
        self.rotation = rotation

    @property
    def rotation(self) -> Degrees:
        return np.rad2deg(self.rotation_rad)

    @rotation.setter
    def rotation(self, val: Degrees):
        self.rotation_rad: Radians = np.deg2rad(val)

    @property
    def rotation_rad(self) -> Radians:
        return self._rotation

    @rotation_rad.setter
    def rotation_rad(self, val: Radians):
        self._rotation = val

    def step(
        self, rays: Rays,
    ) -> Generator[Rays, None, None]:
        deflection = self.deflection
        offset = self.offset
        rot = self.rotation_rad
        pos_x = rays.x
        pos_y = rays.y
        rays_v = np.array([pos_x, pos_y]).T

        biprism_loc_v = np.array([offset*np.cos(rot), offset*np.sin(rot)])

        biprism_v = np.array([-np.sin(rot), np.cos(rot)])
        biprism_v /= np.linalg.norm(biprism_v)

        rays_v_centred = rays_v - biprism_loc_v

        dot_product = np.dot(rays_v_centred, biprism_v) / np.dot(biprism_v, biprism_v)
        projection = np.outer(dot_product, biprism_v)

        rejection = rays_v_centred - projection
        rejection = rejection/np.linalg.norm(rejection, axis=1, keepdims=True)

        # If the ray position is located at [zero, zero], rejection_norm returns a nan,
        # so we convert it to a zero, zero.
        rejection = np.nan_to_num(rejection)

        xdeflection_mag = rejection[:, 0]
        ydeflection_mag = rejection[:, 1]

<<<<<<< HEAD
        rays.dx += xdeflection_mag*deflection
        rays.dy += ydeflection_mag*deflection

        yield Rays(
            data=rays.data,
            indices=rays.indices,
            path_length=(
                rays.path_length
                + xdeflection_mag * deflection * rays.x
                + ydeflection_mag * deflection * rays.y
            ),
=======
        rays.dx += xdeflection_mag * deflection
        rays.dy += ydeflection_mag * deflection
        rays.path_length += (
            xdeflection_mag * deflection * rays.x
            + ydeflection_mag * deflection * rays.y
        )
        yield rays.new_with(
>>>>>>> b9bbcb2f
            location=self,
        )

    @staticmethod
    def gui_wrapper():
        from .gui import BiprismGUI
        return BiprismGUI


class Aperture(Component):
    def __init__(
        self,
        z: float,
        radius: float,
        x: float = 0.,
        y: float = 0.,
        name: Optional[str] = None,
    ):
        '''
        An Aperture that lets through rays within a radius centered on (x, y)

        Parameters
        ----------
        z : float
            Position of component in optic axis
        name : str, optional
            Name of this component which will be displayed by GUI, by default 'Aperture'
        radius : float, optional
           The radius of the aperture
        x : int, optional
            X position of the centre of the aperture, by default 0
        y : int, optional
            Y position of the centre of the aperture, by default 0
        '''

        super().__init__(z, name)

        self.x = x
        self.y = y
        self.radius = radius

    def step(
        self, rays: Rays,
    ) -> Generator[Rays, None, None]:
        pos_x, pos_y = rays.x, rays.y
        distance = np.sqrt(
            (pos_x - self.x) ** 2 + (pos_y - self.y) ** 2
        )
        yield rays.with_mask(
            distance < self.radius,
            location=self,
        )

    @staticmethod
    def gui_wrapper():
        from .gui import ApertureGUI
        return ApertureGUI<|MERGE_RESOLUTION|>--- conflicted
+++ resolved
@@ -178,19 +178,11 @@
         rho = np.sqrt(1 + rays.dx ** 2 + rays.dy ** 2)  # Equation 3.16
         phi_0_plus_phi = (rays.phi_0 + self.phi((rays.x, rays.y)))  # Part of Equation 2.18
 
-<<<<<<< HEAD
         phi_hat = (phi_0_plus_phi) * (1 + EPSILON * (phi_0_plus_phi))  # Equation 2.18
 
         # Between Equation 2.22 & 2.23
         dphi_hat_dx = (1 + 2 * EPSILON * (phi_0_plus_phi)) * self.dphi_dx((rays.x, rays.y))
         dphi_hat_dy = (1 + 2 * EPSILON * (phi_0_plus_phi)) * self.dphi_dy((rays.x, rays.y))
-=======
-        phi_hat = (phi_0_plus_phi) * (1 + EPSILON * phi_0_plus_phi)  # Equation 2.18
-
-        # Between Equation 2.22 & 2.23
-        dphi_hat_dx = (1+2*EPSILON*(phi_0_plus_phi))*self.dphi_dx((rays.x, rays.y))
-        dphi_hat_dy = (1+2*EPSILON*(phi_0_plus_phi))*self.dphi_dy((rays.x, rays.y))
->>>>>>> b9bbcb2f
 
         # Perform deflection to ray in slope coordinates
         rays.dx += ((rho ** 2) / (2 * phi_hat)) * dphi_hat_dx  # Equation 3.22
@@ -204,11 +196,7 @@
 
         # Equation 5.16 & 5.17 & 3.16, where ds of 5.16 is replaced by ds/dz * dz,
         # where ds/dz = rho (See 3.16 and a little below it)
-<<<<<<< HEAD
-        rays.path_length += rho*(np.sqrt(phi_hat / rays.phi_0))
-=======
         rays.path_length += rho * np.sqrt(phi_hat / rays.phi_0)
->>>>>>> b9bbcb2f
 
         # Currently the modifications are all inplace so we only need
         # to change the location, this should be made clearer
@@ -500,13 +488,9 @@
             as_int=as_int,
         )
 
-<<<<<<< HEAD
-    def get_image(self, rays: Rays, interference: bool = True) -> NDArray:
-=======
     def get_image(
         self, rays: Rays, interference: bool = False, out: Optional[NDArray] = None
     ) -> NDArray:
->>>>>>> b9bbcb2f
 
         # Convert rays from detector positions to pixel positions
         pixel_coords_y, pixel_coords_x = self.on_grid(rays, as_int=True)
@@ -898,19 +882,6 @@
         xdeflection_mag = rejection[:, 0]
         ydeflection_mag = rejection[:, 1]
 
-<<<<<<< HEAD
-        rays.dx += xdeflection_mag*deflection
-        rays.dy += ydeflection_mag*deflection
-
-        yield Rays(
-            data=rays.data,
-            indices=rays.indices,
-            path_length=(
-                rays.path_length
-                + xdeflection_mag * deflection * rays.x
-                + ydeflection_mag * deflection * rays.y
-            ),
-=======
         rays.dx += xdeflection_mag * deflection
         rays.dy += ydeflection_mag * deflection
         rays.path_length += (
@@ -918,7 +889,6 @@
             + ydeflection_mag * deflection * rays.y
         )
         yield rays.new_with(
->>>>>>> b9bbcb2f
             location=self,
         )
 
